--- conflicted
+++ resolved
@@ -150,6 +150,11 @@
             However, when accelerator is called, the number of gradient accumulation steps is set to config.gradient_accumulation_steps.
             Otherwise the naming convention seems quite strange.
 
+
+
+        BATCH-SIZE-DETERMINING ARGUMENTS
+        PRIMITIVE QUANTITIES
+
         - `config.world_size`
             * The number of processes we're using.
             * This is *primative*, in the sense that it is not derived from other quantities.
@@ -174,6 +179,9 @@
             * This is the number of mini-batches to accumulate gradients over before updating the model.
             * This is a *primative* quantity
             * For most purposes we can treat this as fixed at 1.
+
+
+        DERIVED QUANTITIES
 
         - `config.local_batch_size`
             * This is the number of rollouts for each process at every outer loop of the algorithm.
@@ -204,7 +212,8 @@
                 batch_size / num_mini_batches
             * This is equivalent to:
                 local_mini_batch_size * world_size
-            * This is not used for anything.
+            * This is not later in the codebase.
+            * However, it is interpretable: as the number of samples seen per gradient update step
 
         - `config.num_total_batches`
             * This is the number of outer iteration loops for the algorithm.
@@ -296,9 +305,7 @@
 
         # The number of processes we're using
         config.world_size = accelerator.num_processes
-        # per_device_train_batch_size
-        # gradient_accumulation_steps
-        # num_mini_batches
+
         config.local_batch_size = (
             config.per_device_train_batch_size
             * config.gradient_accumulation_steps
@@ -756,11 +763,7 @@
 
         return decoded_query, decoded_response, score, reward, prev_ref_log_ratio
 
-<<<<<<< HEAD
     def generate_eval_completions(self, sampling: bool = False):
-=======
-    def generate_eval_completions(self, max_num_batches: Optional[int] = None):
->>>>>>> 8ed92d29
         """
         Generate completions for the eval dataset and log the completions and their scores.
 
@@ -819,9 +822,6 @@
                     torch.cuda.empty_cache()
                     gc.collect()
 
-                if i:
-                    break
-
         df = pd.DataFrame(table)
 
         if self.accelerator.is_main_process:
