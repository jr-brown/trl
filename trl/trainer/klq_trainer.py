# Copyright 2024 The HuggingFace Inc. team. All rights reserved.
#
# Licensed under the Apache License, Version 2.0 (the "License");
# you may not use this file except in compliance with the License.
# You may obtain a copy of the License at
#
#     http://www.apache.org/licenses/LICENSE-2.0
#
# Unless required by applicable law or agreed to in writing, software
# distributed under the License is distributed on an "AS IS" BASIS,
# WITHOUT WARRANTIES OR CONDITIONS OF ANY KIND, either express or implied.
# See the License for the specific language governing permissions and
# limitations under the License.

import gc
import math
import os
import textwrap
import time
from collections import defaultdict
from typing import Dict, List, Optional, Tuple, Union, Callable

import numpy as np
import pandas as pd
import torch
import torch.nn as nn
import torch.nn.functional as F
from accelerate import Accelerator
from accelerate.utils import broadcast, gather_object
from datasets import Dataset
from torch.utils.data import DataLoader
from transformers import (
    BaseImageProcessor,
    DataCollatorWithPadding,
    FeatureExtractionMixin,
    GenerationConfig,
    PreTrainedTokenizerBase,
    ProcessorMixin,
    Trainer,
    TrainerCallback,
    TrainerControl,
    is_wandb_available,
)
from transformers.integrations import get_reporting_integration_callbacks
from transformers.trainer import DEFAULT_CALLBACKS, DEFAULT_PROGRESS_CALLBACK
from transformers.trainer_callback import (
    CallbackHandler,
    ExportableState,
    PrinterCallback,
)

from ..core import masked_mean, masked_whiten
from ..models.utils import unwrap_model_for_generation
from ..trainer.utils import (
    OnlineTrainerState,
    batch_generation,
    disable_dropout_in_model,
    exact_div,
    first_true_indices,
    forward,
    retokenize,
    prepare_deepspeed,
    print_rich_table,
    truncate_response,
)
from .klq_config import KLQConfig
from .utils import generate_model_card
from .on_policy_utils import get_just_value, get_just_reward


if is_wandb_available():
    import wandb


# Old
# ProcessingClass = Union[
#    PreTrainedTokenizerBase,
#    BaseImageProcessor,
#    FeatureExtractionMixin,
#    ProcessorMixin
# ]

# To actually make type checking helpful and not throw errors everywhere
ProcessingClass = PreTrainedTokenizerBase


INVALID_LOGPROB = 1.0


def l2_loss(
    config,
    action_value_prediction,
    state_value_prediction,
    new_ref_log_ratio,
    micro_batch_prev_state_values,
    prev_ref_log_ratio,
    micro_batch_return,
):
    return torch.square(action_value_prediction - micro_batch_return)


def huber_loss(
    config,
    action_value_prediction,
    state_value_prediction,
    new_ref_log_ratio,
    micro_batch_prev_state_values,
    prev_ref_log_ratio,
    micro_batch_return,
):
    huber_cutoff = config.loss_kwargs["huber_cutoff"]
    return F.huber_loss(
        action_value_prediction,
        micro_batch_return,
        reduction="none",
        delta=huber_cutoff,
    )


def value_clipped_loss(
    config,
    action_value_prediction,
    state_value_prediction,
    new_ref_log_ratio,
    micro_batch_prev_state_values,
    prev_ref_log_ratio,
    micro_batch_return,
):
    # Unload arguments
    kl_coef = config.kl_coef
    action_value_clip_bound = config.loss_kwargs["action_value_clip_bound"]

    # Compute the standard l2 loss
    unclipped_value_loss = torch.square(action_value_prediction - micro_batch_return)

    # Compute the clipped loss
    prev_action_value_prediction = (
        kl_coef * (prev_ref_log_ratio) + micro_batch_prev_state_values
    )
    clipped_aciton_value_prediction = torch.clamp(
        action_value_prediction,
        prev_action_value_prediction - action_value_clip_bound,
        prev_action_value_prediction + action_value_clip_bound,
    )
    clipped_value_loss = torch.square(
        clipped_aciton_value_prediction - micro_batch_return
    )

    # Return the maximum of the two losses
    return torch.max(unclipped_value_loss, clipped_value_loss)


def ratio_clipped_loss(
    config,
    action_value_prediction,
    state_value_prediction,
    new_ref_log_ratio,
    micro_batch_prev_state_values,
    prev_ref_log_ratio,
    micro_batch_return,
):
    # Unload arguments
    kl_coef = config.kl_coef
    log_ratio_clip_bound = config.loss_kwargs["log_ratio_clip_bound"]

    # Compute the standard l2 loss
    unclipped_value_loss = torch.square(action_value_prediction - micro_batch_return)

    # Compute the clipped loss
    clipped_log_ratio = torch.clamp(
        new_ref_log_ratio,
        prev_ref_log_ratio - log_ratio_clip_bound,
        prev_ref_log_ratio + log_ratio_clip_bound,
    )
    clipped_action_value_prediction = (
        kl_coef * (clipped_log_ratio) + state_value_prediction
    )
    clipped_value_loss = torch.square(
        clipped_action_value_prediction - micro_batch_return
    )

    # Return the maximum of the two losses
    return torch.max(unclipped_value_loss, clipped_value_loss)


def double_clipped_loss(
    config,
    action_value_prediction,
    state_value_prediction,
    new_ref_log_ratio,
    micro_batch_prev_state_values,
    prev_ref_log_ratio,
    micro_batch_return,
):
    # unload arguments
    kl_coef = config.kl_coef
    action_value_clip_bound = config.loss_kwargs["action_value_clip_bound"]
    log_ratio_clip_bound = config.loss_kwargs["log_ratio_clip_bound"]

    # Compute the standard l2 loss
    unclipped_value_loss = torch.square(action_value_prediction - micro_batch_return)

    # Compute the action-value clipped loss
    prev_action_value_prediction = (
        kl_coef * (prev_ref_log_ratio) + micro_batch_prev_state_values
    )
    action_value_clipped_aciton_value_prediction = torch.clamp(
        action_value_prediction,
        prev_action_value_prediction - action_value_clip_bound,
        prev_action_value_prediction + action_value_clip_bound,
    )
    action_value_clipped_value_loss = torch.square(
        action_value_clipped_aciton_value_prediction - micro_batch_return
    )

    # Compute the log-ratio clipped loss
    clipped_log_ratio = torch.clamp(
        new_ref_log_ratio,
        prev_ref_log_ratio - log_ratio_clip_bound,
        prev_ref_log_ratio + log_ratio_clip_bound,
    )
    log_ratio_clipped_action_value_prediction = (
        kl_coef * (clipped_log_ratio) + state_value_prediction
    )
    log_ratio_clipped_value_loss = torch.square(
        log_ratio_clipped_action_value_prediction - micro_batch_return
    )

    # Return the maximum of the three losses
    return torch.max(
        torch.max(unclipped_value_loss, action_value_clipped_value_loss),
        log_ratio_clipped_value_loss,
    )


# This type checking is fucked.
loss_function_map: dict[
    str,
    Callable[
        [
            KLQConfig,
            torch.Tensor,
            torch.Tensor,
            torch.Tensor,
            torch.Tensor,
            torch.Tensor,
        ],
        torch.Tensor,
    ],
] = {
    "l2_loss": l2_loss,
    "huber": huber_loss,
    "value_clipped": value_clipped_loss,
    "ratio_clipped": ratio_clipped_loss,
    "double_clipped": double_clipped_loss,
}


# taken from https://github.com/OpenLMLab/MOSS-RLHF/blob/40b91eb2f2b71b16919addede0341d2bef70825d/ppo/ppo_trainer.py#L29
# we did this we can do a single `model = accelerator.prepare(model)`
class PolicyAndValueWrapper(nn.Module):
    def __init__(self, policy, value_model) -> None:
        super().__init__()
        self.policy = policy
        self.value_model = value_model
        self.critic_backbone = getattr(value_model, value_model.base_model_prefix)

    def forward(self, **kwargs):
        output = self.critic_backbone(
            **kwargs,
        )
        logits = self.value_model.score(output.hidden_states[-1])
        return self.policy(**kwargs), logits


class KLQTrainer(Trainer):
    _tag_names = ["trl", "klq"]

    def __init__(
        self,
        config: KLQConfig,
        processing_class: Optional[ProcessingClass],
        policy: nn.Module,
        ref_policy: nn.Module,
        reward_model: nn.Module,
        train_dataset: Dataset,
        value_model: Optional[nn.Module] = None,
        reward_model_processing_class: Optional[ProcessingClass] = None,
        data_collator: Optional[DataCollatorWithPadding] = None,
        eval_dataset: Optional[Union[Dataset, Dict[str, Dataset]]] = None,
        # less commonly used
        optimizers: Tuple[torch.optim.Optimizer, torch.optim.lr_scheduler.LambdaLR] = (
            None,
            None,
        ),
        callbacks: Optional[List[TrainerCallback]] = None,
    ) -> None:
        if ref_policy is policy:
            raise ValueError(
                "`policy` and `ref_policy` cannot be the same object. If you want `ref_policy` to be the "
                "same as `policy`, you must mass a copy of it, or `None` if you use peft."
            )

        self.args = config
        self.processing_class = processing_class
        self.policy = policy

        self.policy.generation_config.eos_token_id = (
            None  # disable `pad_token_id` and `eos_token_id` because we just want to
        )
        self.policy.generation_config.pad_token_id = (
            None  # generate tokens without truncation / padding
        )

        self.ref_policy = ref_policy
        self.reward_model = reward_model
        self.train_dataset = train_dataset
        self.train_dataset_len = len(train_dataset)
        self.value_model = value_model
        self.reward_model_processing_class = reward_model_processing_class
        self.data_collator = data_collator
        self.eval_dataset = eval_dataset
        self.optimizer, self.lr_scheduler = optimizers

        #########
        # calculate various batch sizes
        #########

        # One "episode" is one prompt-completion pair
        if (
            config.total_episodes is None
        ):  # allow the users to define episodes in terms of epochs.
            config.total_episodes = int(
                config.num_train_epochs * self.train_dataset_len
            )
        accelerator = Accelerator(
            gradient_accumulation_steps=config.gradient_accumulation_steps
        )
        self.accelerator = accelerator

        # The number of processes we're using
        config.world_size = accelerator.num_processes
        # per_device_train_batch_size
        # gradient_accumulation_steps
        # num_mini_batches
        config.local_batch_size = (
            config.per_device_train_batch_size
            * config.gradient_accumulation_steps
            * config.num_mini_batches
        )
        # Total batch size across all processes
        config.micro_batch_size = int(
            config.per_device_train_batch_size * config.world_size
        )
        config.batch_size = int(config.local_batch_size * config.world_size)
        config.mini_batch_size = exact_div(
            config.batch_size,
            config.num_mini_batches,
            "`batch_size` must be a multiple of `num_mini_batches`",
        )
        config.local_mini_batch_size = exact_div(
            config.local_batch_size,
            config.num_mini_batches,
            "`local_batch_size` must be a multiple of `num_mini_batches`",
        )
        if config.whiten_rewards:
            assert (
                config.local_mini_batch_size >= 8
            ), f"Per-rank minibatch size {config.local_mini_batch_size} is insufficient for whitening"
        # `per_rank_rollout_batch_size` is our `args.local_batch_size`
        # `per_rank_minibatch_size` is our `args.local_mini_batch_size`
        config.num_total_batches = math.ceil(
            config.total_episodes / config.batch_size
        )  # we may train for more than `total_episodes`
        time_tensor = torch.tensor(int(time.time()), device=accelerator.device)
        time_int = broadcast(
            time_tensor, 0
        ).item()  # avoid different timestamps across processes
        config.run_name = f"{config.exp_name}__{config.seed}__{time_int}"
        self.local_seed = config.seed + accelerator.process_index * 100003  # Prime
        if config.num_sample_generations > 0:
            self.sample_generations_freq = max(
                1, config.num_total_batches // config.num_sample_generations
            )
        self.local_dataloader_batch_size = config.local_batch_size

        #########
        # setup model, optimizer, and others
        #########
        for module in [policy, ref_policy, value_model, reward_model]:
            disable_dropout_in_model(module)
        if config.stop_token and config.stop_token == "eos":
            config.stop_token_id = processing_class.eos_token_id
        self.model = PolicyAndValueWrapper(policy, value_model)
        self.model.config = policy.config  # needed for pushing to hub
        self.create_optimizer_and_scheduler(
            num_training_steps=config.num_total_batches
        )  # note that we are calling `self.lr_scheduler.step()` manually only at the batch level

        #########
        ### trainer specifics
        #########
        default_callbacks = DEFAULT_CALLBACKS + get_reporting_integration_callbacks(
            self.args.report_to
        )
        self.callbacks = (
            default_callbacks if callbacks is None else default_callbacks + callbacks
        )
        self.callback_handler = CallbackHandler(
            self.callbacks,
            self.model,
            self.processing_class,
            self.optimizer,
            self.lr_scheduler,
        )
        self.add_callback(
            PrinterCallback if self.args.disable_tqdm else DEFAULT_PROGRESS_CALLBACK
        )
        self.control = TrainerControl()
        self.state = OnlineTrainerState(
            is_local_process_zero=self.is_local_process_zero(),
            is_world_process_zero=self.is_world_process_zero(),
            stateful_callbacks=[
                cb
                for cb in self.callback_handler.callbacks + [self.control]
                if isinstance(cb, ExportableState)
            ],
        )
        self.current_flos = 0
        self.hp_search_backend = None
        self.is_deepspeed_enabled = (
            getattr(self.accelerator.state, "deepspeed_plugin", None) is not None
        )
        self.is_fsdp_enabled = (
            getattr(self.accelerator.state, "fsdp_plugin", None) is not None
        )
        # Create distant repo and output directory if needed
        self.hub_model_id = None
        if self.args.push_to_hub:
            self.init_hf_repo()
        if self.args.should_save:
            os.makedirs(self.args.output_dir, exist_ok=True)

        # Add tags for models that have been loaded with the correct transformers version
        if hasattr(self.model, "add_model_tags"):
            self.model.add_model_tags(self._tag_names)

        #########
        ### setup dataloader
        #########
        self.dataloader = DataLoader(
            self.train_dataset,
            batch_size=self.local_dataloader_batch_size,
            shuffle=True,
            collate_fn=DataCollatorWithPadding(self.processing_class),
            drop_last=True,  # needed; otherwise the last batch will be of ragged shape
        )
        # sync random states for DataLoader(shuffle=True) before `accelerator.prepare`
        # see https://gist.github.com/vwxyzjn/2581bff1e48e185e0b85b6dfe1def79c
        torch.manual_seed(config.seed)
        self.model, self.optimizer, self.dataloader = accelerator.prepare(
            self.model, self.optimizer, self.dataloader
        )
        torch.manual_seed(self.local_seed)  # reset the local seed again

        self.eval_dataloader = DataLoader(
            self.eval_dataset,
            batch_size=config.per_device_eval_batch_size,
            collate_fn=DataCollatorWithPadding(self.processing_class),
            drop_last=True,
        )  # no need to shuffle eval dataset
        self.eval_dataloader = accelerator.prepare(self.eval_dataloader)

        if self.is_deepspeed_enabled:
            self.reward_model = prepare_deepspeed(
                self.reward_model,
                config.per_device_train_batch_size,
                config.fp16,
                config.bf16,
            )
            self.ref_policy = prepare_deepspeed(
                self.ref_policy,
                config.per_device_train_batch_size,
                config.fp16,
                config.bf16,
            )
        else:
            self.ref_policy = self.ref_policy.to(self.accelerator.device)
            self.reward_model = self.reward_model.to(self.accelerator.device)

    def get_train_dataloader(self) -> DataLoader:
        return self.dataloader

    def get_eval_dataloader(self) -> DataLoader:
        return self.eval_dataloader

    def save_model(
        self, output_dir: Optional[str] = None, _internal_call: bool = False
    ):
        backup_model = self.model
        self.model = self.model.policy  # save only the policy

        if self.is_deepspeed_enabled:
            backup_deepspeed = self.deepspeed
            self.deepspeed = self.model

        super().save_model(output_dir, _internal_call)

        self.model = backup_model

        if self.is_deepspeed_enabled:
            self.deepspeed = backup_deepspeed

    def train(self):
        config = self.args
        accelerator = self.accelerator
        optimizer = self.optimizer
        model = self.model
        ref_policy = self.ref_policy
        reward_model = self.reward_model
        processing_class = self.processing_class
        assert processing_class is not None
        reward_model_processing_class = self.reward_model_processing_class
        dataloader = self.dataloader
        device = accelerator.device

        def repeat_generator():
            while True:
                yield from dataloader

        iter_dataloader = iter(repeat_generator())
        generation_config = GenerationConfig(
            max_new_tokens=config.response_length,
            temperature=(config.temperature + 1e-7),
            top_k=0.0,
            top_p=1.0,
            do_sample=True,
        )

        accelerator.print("===training policy===")
        start_time = time.time()
        # num_epochs_per_batch_update is the number of epochs for which we train on the PPO dataset for each increment of PPO
        # num_mini_batches
        # gradient_accumulation_steps
        stats_shape = (
<<<<<<< HEAD
            config.num_epochs_per_batch_update,
=======
            config.num_klq_epochs,
>>>>>>> 26e0f5d5
            config.num_mini_batches,
            config.gradient_accumulation_steps,
        )
        # Define a collection of tensors which track statistics over training
        loss_function_stats = torch.zeros(stats_shape, device=device)
        action_value_stats = torch.zeros(stats_shape, device=device)
        state_value_stats = torch.zeros(stats_shape, device=device)
        log_ratio_new_ref_stats = torch.zeros(stats_shape, device=device)
        entropy_stats = torch.zeros(stats_shape, device=device)
        kl_prev_ref_stats = torch.zeros(stats_shape, device=device)
        kl_new_ref_stats = torch.zeros(stats_shape, device=device)
        kl_prev_new_stats = torch.zeros(stats_shape, device=device)
        kl_new_prev_stats = torch.zeros(stats_shape, device=device)

        # Put the model into train mode.
        model.train()

        # trainer state initialization
        self.state.global_step = 0
        self.state.episode = 0
        self.state.max_steps = config.num_total_batches * config.num_mini_batches
        self.state.num_train_epochs = config.total_episodes / self.train_dataset_len
        # Compute absolute state_values for logging, eval, and save if given as ratio
        if config.logging_steps is not None:
            if config.logging_steps < 1:
                self.state.logging_steps = math.ceil(
                    self.state.max_steps * config.logging_steps
                )
            else:
                self.state.logging_steps = config.logging_steps
        if config.eval_steps is not None:
            if config.eval_steps < 1:
                self.state.eval_steps = math.ceil(
                    self.state.max_steps * config.eval_steps
                )
            else:
                self.state.eval_steps = config.eval_steps
        if config.save_steps is not None:
            if config.save_steps < 1:
                self.state.save_steps = math.ceil(
                    self.state.max_steps * config.save_steps
                )
            else:
                self.state.save_steps = config.save_steps
        self.control = self.callback_handler.on_train_begin(
            config, self.state, self.control
        )

        # backward compatibility
        if self.is_deepspeed_enabled:
            self.deepspeed = self.model
            self.model_wrapped = self.model

        # The actual training loop
        for update in range(1, config.num_total_batches + 1):
            self.state.episode += 1 * config.batch_size
            data = next(iter_dataloader)
            with torch.no_grad():
                queries = data["input_ids"].to(device)
                context_length = queries.shape[1]
                responses = []
                postprocessed_responses = []
                logprobs = []
                ref_logprobs = []
                scores = []
                sequence_lengths = []
                state_values = []
                action_values = []
                with unwrap_model_for_generation(
                    model, self.accelerator
                ) as unwrapped_model:
                    # query_respones and logitss are both torch Tensors.
                    # query_responses has shape [batch, query_length]
                    # logitss has shape [batch, response_length, vocabulary size]
                    query_responses, logitss = batch_generation(
                        unwrapped_model.policy,
                        queries,
                        config.local_rollout_forward_batch_size,
                        processing_class.pad_token_id,
                        generation_config,
                    )

                # We break the total batch of generated query-response pairs into chunks of size local_rollout_forward_batch_size.
                # local_rollout_forward_batch_size is the number of queries that we process in parallel.
                for i in range(
                    0, queries.shape[0], config.local_rollout_forward_batch_size
                ):
                    # Extract the query
                    query = queries[i : i + config.local_rollout_forward_batch_size]
                    # Extract the corresponding response
                    query_response = query_responses[
                        i : i + config.local_rollout_forward_batch_size
                    ]
                    # Discard the first context_length tokens.
                    response = query_response[:, context_length:]
                    # Get the logits for all tokens at each step of the generation.
                    logits = logitss[i : i + config.local_rollout_forward_batch_size]
                    # Get the log probabilities of every token at each step of the generation
                    all_logprob = F.log_softmax(logits, dim=-1)
                    # Get only those log-probabilities for the tokens that were actually generated.
                    logprob = torch.gather(
                        all_logprob, 2, response.unsqueeze(-1)
                    ).squeeze(-1)
                    # Memory management - delete the logits and all the log probabilities
                    del logits, all_logprob
                    torch.cuda.empty_cache()

                    # This computes the log-probabilities for the base model (reference model)
                    ref_output = forward(
                        ref_policy, query_response, processing_class.pad_token_id
                    )
                    ref_logits = ref_output.logits[:, context_length - 1 : -1]
                    ref_logits /= config.temperature + 1e-7
                    ref_all_logprob = F.log_softmax(ref_logits, dim=-1)
                    ref_logprob = torch.gather(
                        ref_all_logprob, 2, response.unsqueeze(-1)
                    ).squeeze(-1)
                    # Memory management - delete the logits and all the log probabilities
                    del ref_output, ref_logits, ref_all_logprob
                    torch.cuda.empty_cache()

                    # Response Processing 1. truncate response after the first occurrence of `stop_token_id`
                    postprocessed_response = response
                    if (
                        config.stop_token_id is not None
                    ):  # handle the edge case when stop_token_id exists but is 0
                        postprocessed_response = truncate_response(
                            config.stop_token_id,
                            processing_class.pad_token_id,
                            response,
                        )

                    # Response Processing 2. run reward model on the truncated responses

                    # FLAG - This feels inefficient for when the action-value function is a head on the model doing the generation
                    # Maybe there's a way to get around this. For now, we might just want separate models.
                    postprocessed_query_response = torch.cat(
                        (query, postprocessed_response), 1
                    )
                    sequence_length = (
                        first_true_indices(
                            postprocessed_response == processing_class.pad_token_id
                        )
                        - 1
                    )
                    unwrapped_value_model = accelerator.unwrap_model(model).value_model
                    # It looks like TRL treates rewards and state_values the same way.
                    # We might need our own class for action-value functions.
                    # full_value has shape [batch, query_length, 1]
                    full_state_value = get_just_value(
                        unwrapped_value_model,
                        query_response,
                        processing_class.pad_token_id,
                    )
                    # Extract only the value estimates for the completion
                    state_value = full_state_value[:, context_length - 1 : -1].squeeze(
                        -1
                    )

                    # Computes the action-values.
                    action_value = (
                        config.kl_coef * (logprob - ref_logprob) + state_value
                    )

                    # The score is the reward at the end of each query sequence.
                    # score has shape [batch]
                    reward_model_inputs, reward_model_pad_token = retokenize(
                        postprocessed_query_response,
                        device,
                        processing_class,
                        reward_model_processing_class,
                    )
                    score = get_just_reward(
                        reward_model,
                        reward_model_inputs,
                        reward_model_pad_token,
                        context_length,
                    )

                    # This is just a bunch of logging stuff
                    responses.append(response)
                    postprocessed_responses.append(postprocessed_response)
                    logprobs.append(logprob)
                    ref_logprobs.append(ref_logprob)
                    sequence_lengths.append(sequence_length)
                    scores.append(score)
                    state_values.append(state_value)
                    action_values.append(action_value)

                # Having processed each chunk of queries, we now have a bunch of sub-chunks of responses.
                # Now we stack all these sub-chunks together so we can pass them through as one batch.
                responses = torch.cat(responses, 0)
                postprocessed_responses = torch.cat(postprocessed_responses, 0)
                logprobs = torch.cat(logprobs, 0)
                ref_logprobs = torch.cat(ref_logprobs, 0)
                sequence_lengths = torch.cat(sequence_lengths, 0)
                scores = torch.cat(scores, 0)
                state_values = torch.cat(state_values, 0)
                action_values = torch.cat(action_values, 0)
                # Memory management stuff
                del (
                    logprob,
                    ref_logprob,
                    full_state_value,
                    state_value,
                    action_value,
                    score,
                    unwrapped_model,
                )
                torch.cuda.empty_cache()
                gc.collect()

                # Response Processing 3. Filter completion. Ensure that the sample contains stop_token_id
                # Completions not passing that filter will receive a lower score.
                contain_eos_token = torch.any(
                    postprocessed_responses == self.processing_class.eos_token_id,
                    dim=-1,
                )
                if self.args.missing_eos_penalty is not None:
                    scores[~contain_eos_token] -= self.args.missing_eos_penalty
                # accelerator.print(f"{scores=}, {(contain_eos_token.sum() / len(contain_eos_token))=}")

                # be very careful with `padding_mask_plus_one`; see https://excalidraw.com/#json=LWnzG4w2k5DjF_EOL_xPt,e2w3a-hFJ_gX5vOfeyXGTw
                response_idxs = torch.arange(
                    responses.shape[1], device=responses.device
                ).repeat(responses.shape[0], 1)
                padding_mask = response_idxs > sequence_lengths.unsqueeze(1)
                logprobs = torch.masked_fill(logprobs, padding_mask, INVALID_LOGPROB)
                ref_logprobs = torch.masked_fill(
                    ref_logprobs, padding_mask, INVALID_LOGPROB
                )
                sequence_lengths_plus_one = sequence_lengths + 1
                padding_mask_plus_one = response_idxs > (
                    sequence_lengths_plus_one.unsqueeze(1)
                )
                state_values = torch.masked_fill(state_values, padding_mask_plus_one, 0)
                action_values = torch.masked_fill(
                    action_values, padding_mask_plus_one, 0
                )

                # 4. compute rewards
                # rewards has shape [batch, response_length]
                rewards = torch.zeros_like(logprobs)
                batch_indices = torch.arange(
                    rewards.size(0), device=rewards.device
                )  # [0, 1, 2, ..., batch_size - 1]
                sequence_end_indices = torch.where(
                    sequence_lengths_plus_one < rewards.size(1),
                    sequence_lengths_plus_one,
                    sequence_lengths,
                )
                rewards[[batch_indices, sequence_end_indices]] += scores

                # 5. whiten rewards
                if config.whiten_rewards:
                    rewards = masked_whiten(
                        rewards, mask=~padding_mask_plus_one, shift_mean=False
                    )
                    rewards = torch.masked_fill(rewards, padding_mask_plus_one, 0)

                # 6. compute advantages and returns
                # Initialise the GAE at 0 for the last time step.
                last_gae = 0
                advantages_reversed = []
                gen_length = responses.shape[1]  # This is the length of the responses.
                for t in reversed(range(gen_length)):
                    # Extract the next token state-values
                    next_state_values = (
                        state_values[:, t + 1] if t < gen_length - 1 else 0.0
                    )
                    # Compute the TD-error
                    delta = (
                        rewards[:, t]
                        + config.gamma * next_state_values
                        - action_values[:, t]
                    )
                    # Use the GAE backwards recursion relationship
                    last_gae = delta + config.gamma * config.lam * last_gae
                    advantages_reversed.append(last_gae)
                # Create the advantage estimates by reversing the GAE backward recursion
                advantages = torch.stack(advantages_reversed[::-1], axis=1)
                # Set the return estimates to be the advantage estimates
                returns = advantages + state_values
                returns = torch.masked_fill(
                    returns, padding_mask_plus_one, 0
                )  # BUGHOTSPOT

                # Whiten the advantages. Note that this is *non-optional* and *done at the entire batch level*
                # advantages = masked_whiten(advantages, ~padding_mask)
                # advantages = torch.masked_fill(advantages, padding_mask, 0)

                # We only want the returns, so delete all other variables.
                del (
                    rewards,
                    last_gae,
                    advantages_reversed,
                    delta,
                    next_state_values,
                    advantages,
                )
                torch.cuda.empty_cache()

            # Do multiple epochs of PPO training, with a fresh random shuffle in each epoch
<<<<<<< HEAD
            # num_epochs_per_batch_update specifies how many times to loop over the PPO dataset.
            for klq_epoch_idx in range(config.num_epochs_per_batch_update):
=======
            # num_ppo_epochs specifies how many times to loop over the PPO dataset.
            for klq_epoch_idx in range(config.num_klq_epochs):
>>>>>>> 26e0f5d5
                # Draw a random permutation
                batch_inds = np.random.permutation(config.local_batch_size)
                minibatch_idx = 0
                for mini_batch_start in range(
                    0, config.local_batch_size, config.local_mini_batch_size
                ):
                    mini_batch_end = mini_batch_start + config.local_mini_batch_size
                    mini_batch_inds = batch_inds[mini_batch_start:mini_batch_end]
                    gradient_accumulation_idx = 0
                    for micro_batch_start in range(
                        0,
                        config.local_mini_batch_size,
                        config.per_device_train_batch_size,
                    ):
                        # I think that micro-batches are minibatches divided between machines.
                        with accelerator.accumulate(model):
                            micro_batch_end = (
                                micro_batch_start + config.per_device_train_batch_size
                            )
                            micro_batch_inds = mini_batch_inds[
                                micro_batch_start:micro_batch_end
                            ]
                            # Retrieve the relevant variables for this microbatch
                            micro_batch_responses = responses[micro_batch_inds]
                            micro_batch_query_responses = query_responses[
                                micro_batch_inds
                            ]
                            micro_batch_prev_logprobs = logprobs[micro_batch_inds]
                            micro_batch_ref_logprobs = ref_logprobs[micro_batch_inds]
                            micro_batch_return = returns[micro_batch_inds]
                            micro_batch_prev_state_values = state_values[
                                micro_batch_inds
                            ]

                            output, state_value_prediction_temporary = forward(
                                model,
                                micro_batch_query_responses,
                                processing_class.pad_token_id,
                            )
                            logits = output.logits[:, context_length - 1 : -1]
                            logits /= config.temperature + 1e-7
                            new_all_logprobs = F.log_softmax(logits, dim=-1)
                            new_logprobs = torch.gather(
                                new_all_logprobs, 2, micro_batch_responses.unsqueeze(-1)
                            ).squeeze(-1)
                            new_logprobs = torch.masked_fill(
                                new_logprobs,
                                padding_mask[micro_batch_inds],
                                INVALID_LOGPROB,
                            )

                            # Compute inputs to loss function
                            state_value_prediction = state_value_prediction_temporary[
                                :, context_length - 1 : -1
                            ].squeeze(-1)
                            state_value_prediction = torch.masked_fill(
                                state_value_prediction,
                                padding_mask_plus_one[micro_batch_inds],
                                0,
                            )
                            new_ref_log_ratio = new_logprobs - micro_batch_ref_logprobs
                            prev_ref_log_ratio = (
                                micro_batch_prev_logprobs - micro_batch_ref_logprobs
                            )
                            action_value_prediction = (
                                config.kl_coef * (new_ref_log_ratio)
                                + state_value_prediction
                            )

                            # Compute loss
                            action_value_function_losses = loss_function_map[
                                config.loss_function
                            ](
                                config,
                                action_value_prediction,
                                state_value_prediction,
                                new_ref_log_ratio,
                                micro_batch_prev_state_values,
                                prev_ref_log_ratio,
                                micro_batch_return,
                            )
                            action_value_function_loss = masked_mean(
                                action_value_function_losses,
                                ~padding_mask_plus_one[micro_batch_inds],
                            )

                            # Perform the update step.
                            accelerator.backward(action_value_function_loss)
                            optimizer.step()
                            optimizer.zero_grad()

                            # This is all just for logging.
                            with torch.no_grad():
                                loss_function_stats[
                                    klq_epoch_idx,
                                    minibatch_idx,
                                    gradient_accumulation_idx,
                                ] = action_value_function_loss.mean()
                                action_value_stats[
                                    klq_epoch_idx,
                                    minibatch_idx,
                                    gradient_accumulation_idx,
                                ] = action_value_prediction.mean()
                                state_value_stats[
                                    klq_epoch_idx,
                                    minibatch_idx,
                                    gradient_accumulation_idx,
                                ] = state_value_prediction.mean()
                                log_ratio_new_ref_stats[
                                    klq_epoch_idx,
                                    minibatch_idx,
                                    gradient_accumulation_idx,
                                ] = new_ref_log_ratio.mean()

                                prob_dist = torch.nn.functional.softmax(logits, dim=-1)
                                entropy = torch.logsumexp(logits, dim=-1) - torch.sum(
                                    prob_dist * logits, dim=-1
                                )
                                entropy_stats[
                                    klq_epoch_idx,
                                    minibatch_idx,
                                    gradient_accumulation_idx,
                                ] = entropy.mean()

                                prev_new_log_ratio = (
                                    micro_batch_prev_logprobs - new_logprobs
                                )
                                prev_ref_log_ratio = (
                                    micro_batch_prev_logprobs - ref_logprobs
                                )
                                new_prev_log_ratio = -prev_new_log_ratio
                                new_prev_ratio = torch.exp(new_prev_log_ratio)
                                kl_prev_ref_stats[
                                    klq_epoch_idx,
                                    minibatch_idx,
                                    gradient_accumulation_idx,
                                ] = prev_ref_log_ratio.mean()
                                kl_new_ref_stats[
                                    klq_epoch_idx,
                                    minibatch_idx,
                                    gradient_accumulation_idx,
                                ] = (new_prev_ratio * new_ref_log_ratio).mean()
                                kl_prev_new_stats[
                                    klq_epoch_idx,
                                    minibatch_idx,
                                    gradient_accumulation_idx,
                                ] = prev_new_log_ratio.mean()
                                kl_new_prev_stats[
                                    klq_epoch_idx,
                                    minibatch_idx,
                                    gradient_accumulation_idx,
                                ] = (new_prev_ratio * new_prev_log_ratio).mean()
                        gradient_accumulation_idx += 1
                    minibatch_idx += 1
                    # del everything and empty cache
                    # fmt: of
                    del (
                        # del all of the micro-batch variables
                        micro_batch_responses,
                        micro_batch_query_responses,
                        micro_batch_prev_logprobs,
                        micro_batch_ref_logprobs,
                        micro_batch_return,
                        micro_batch_prev_state_values,
                        # del all variables used to compute the loss
                        output,
                        state_value_prediction_temporary,
                        logits,
                        new_all_logprobs,
                        new_logprobs,
                        state_value_prediction,
                        new_ref_log_ratio,
                        action_value_prediction,
                        action_value_function_losses,
                        action_value_function_loss,
                        # del all variables used for logging
                        prob_dist,
                        entropy,
                        prev_new_log_ratio,
                        prev_ref_log_ratio,
                        new_prev_log_ratio,
                        new_prev_ratio,
                    )
                    # fmt: on
                    torch.cuda.empty_cache()

            # At the end of training, log a bunch of statistics in the metrics dictionary.
            with torch.no_grad():
                mean_entropy = (-logprobs).sum(1).mean()

                eps = int(self.state.episode / (time.time() - start_time))
                metrics = {}
                # These are metrics related to tracking time and episodes
                metrics["eps"] = eps
                metrics["lr"] = self.lr_scheduler.get_last_lr()[0]
                metrics["episode"] = self.state.episode

                # These are metrics related to the KLQ objective
                metrics["objective/scores"] = (
                    self.accelerator.gather(scores.mean()).mean().item()
                )
                metrics["objective/kl_prev_ref"] = (
                    self.accelerator.gather(kl_prev_ref_stats).mean().item()
                )
                metrics["objective/num_eos_tokens"] = (
                    (responses == processing_class.eos_token_id).sum().item()
                )

                # These are metrics related to the loss used to train KLQ
                metrics["loss/avg_value_loss"] = (
                    self.accelerator.gather(loss_function_stats).mean().item()
                )
                metrics["loss/avg_target_values"] = returns.mean().item()
                metrics["loss/var_target_values"] = returns.var().item()

                # These are metrics related to the value function and its components
                metrics["value_function/avg_state_value"] = (
                    self.accelerator.gather(state_value_stats).mean().item()
                )
                metrics["value_function/avg_action_value"] = (
                    self.accelerator.gather(action_value_stats).mean().item()
                )
                metrics["value_function/avg_log_ratio"] = (
                    self.accelerator.gather(log_ratio_new_ref_stats).mean().item()
                )

                ## These are commented out because it's non-trivial to compute variances of these quantities.
                # metrics["value_function/var_state_value"] = HOLDING
                # metrics["value_function/var_action_value"] = HOLDING
                # metrics["value_function/var_log_ratio"] = HOLDING

                ## These are commented out because at the moment we are not clipping the value function at all.
                # metrics["value_function/action_value_clip_frac"] = HOLDING
                # metrics["value_function/log_ratio_clip_frac"] = HOLDING

                # These are metrics related to the policy
                metrics["policy/entropy"] = (
                    self.accelerator.gather(entropy_stats).mean().item()
                )
                metrics["policy/kl_new_prev"] = (
                    self.accelerator.gather(kl_new_prev_stats).mean().item()
                )
                metrics["policy/kl_prev_new"] = (
                    self.accelerator.gather(kl_prev_new_stats).mean().item()
                )
                metrics["policy/kl_new_ref"] = (
                    self.accelerator.gather(kl_new_ref_stats).mean().item()
                )

                # These are metrics used by PPO but not by us.
                # metrics["objective/kl"] = self.accelerator.gather(mean_kl).mean().item()
                # metrics["objective/non_score_reward"] = self.accelerator.gather(mean_non_score_reward).mean().item()
                # metrics["objective/rlhf_reward"] = self.accelerator.gather(rlhf_reward).mean().item()
                # metrics["policy/approximate_kl_avg"] = self.accelerator.gather(approximate_kl_stats).mean().item()
                # metrics["policy/entropy_avg"] = self.accelerator.gather(entropy_stats).mean().item()

                self.state.epoch = (
                    self.state.episode / self.train_dataset_len
                )  # used by self.log
                self.state.global_step += 1
                self.log(metrics)

            self.lr_scheduler.step()
            self.control = self.callback_handler.on_step_end(
                config, self.state, self.control
            )
            if self.control.should_save:
                self._save_checkpoint(model, trial=None, metrics=metrics)
                self.control = self.callback_handler.on_save(
                    self.args, self.state, self.control
                )
            del mean_entropy, scores, metrics  # mean_kl, mean_non_score_reward,
            torch.cuda.empty_cache()
            gc.collect()

            if (
                config.num_sample_generations > 0
                and (update - 1) % self.sample_generations_freq == 0
            ):
                self.generate_completions(sampling=True)
                torch.cuda.empty_cache()
            del (
                query_responses,
                responses,
                postprocessed_responses,
                logprobs,
                ref_logprobs,
                state_values,
                sequence_lengths,
                contain_eos_token,
                sequence_lengths_plus_one,
                response_idxs,
                padding_mask,
                padding_mask_plus_one,
                batch_indices,
                sequence_end_indices,
                returns,
            )
            torch.cuda.empty_cache()

        # HF trainer specifics
        self.control = self.callback_handler.on_train_end(
            config, self.state, self.control
        )
        if self.control.should_save:
            self._save_checkpoint(model, trial=None, metrics=None)
            self.control = self.callback_handler.on_save(
                self.args, self.state, self.control
            )

    def generate_completions(self, sampling: bool = False):
        config = self.args
        processing_class = self.processing_class
        reward_model_processing_class = self.reward_model_processing_class
        generation_config = GenerationConfig(
            max_new_tokens=self.args.response_length,
            temperature=(0.01 + 1e-7),
            top_k=0.0,
            top_p=1.0,
            do_sample=True,
        )

        table = defaultdict(list)
        with unwrap_model_for_generation(
            self.model, self.accelerator
        ) as unwrapped_model:
            for batch in self.eval_dataloader:
                query = batch["input_ids"]
                with torch.no_grad():
                    context_length = query.shape[1]
                    query_response, _ = batch_generation(
                        unwrapped_model.policy,
                        query,
                        query.shape[0],
                        processing_class.pad_token_id,
                        generation_config,
                    )
                    response = query_response[:, context_length:]
                    postprocessed_response = response
                    if (
                        config.stop_token_id is not None
                    ):  # handle the edge case when stop_token_id exists but is 0
                        postprocessed_response = truncate_response(
                            config.stop_token_id,
                            processing_class.pad_token_id,
                            response,
                        )
                    table["query"].extend(
                        gather_object(
                            processing_class.batch_decode(
                                query, skip_special_tokens=True
                            )
                        )
                    )
                    table["model response"].extend(
                        gather_object(
                            processing_class.batch_decode(postprocessed_response)
                        )
                    )

                    postprocessed_query_response = torch.cat(
                        (query, postprocessed_response), 1
                    )
                    reward_model_inputs, reward_model_pad_token = retokenize(
                        postprocessed_query_response,
                        self.accelerator.device,
                        processing_class,
                        reward_model_processing_class,
                    )
                    score = get_just_reward(
                        self.reward_model,
                        reward_model_inputs,
                        reward_model_pad_token,
                        context_length,
                    )
                    table["score"].extend(
                        self.accelerator.gather(score).float().cpu().numpy()
                    )

                if sampling:
                    break

        df = pd.DataFrame(table)

        if self.accelerator.is_main_process:
            print_rich_table(df.iloc[0 : 0 + 5])
            if "wandb" in config.report_to:
                import wandb

                if wandb.run is not None:
                    wandb.log({"completions": wandb.Table(dataframe=df)})

    def create_model_card(
        self,
        model_name: Optional[str] = None,
        dataset_name: Optional[str] = None,
        tags: Union[str, List[str], None] = None,
    ):
        """
        Creates a draft of a model card using the information available to the `Trainer`.

        Args:
            model_name (`str`, *optional*, defaults to `None`):
                The name of the model.
            dataset_name (`str`, *optional*, defaults to `None`):
                The name of the dataset used for training.
            tags (`str`, `List[str]` or `None`, *optional*, defaults to `None`):
                Tags to be associated with the model card.
        """
        if not self.is_world_process_zero():
            return

        if hasattr(self.model.config, "_name_or_path") and not os.path.isdir(
            self.model.config._name_or_path
        ):
            base_model = self.model.config._name_or_path
        else:
            base_model = None

        tags = tags or []
        if isinstance(tags, str):
            tags = [tags]

        if hasattr(self.model.config, "unsloth_version"):
            tags.append("unsloth")

        citation = textwrap.dedent(
            """\
        @article{mziegler2019fine-tuning,
            title        = {{Fine-Tuning Language Models from Human Preferences}},
            author       = {Daniel M. Ziegler and Nisan Stiennon and Jeffrey Wu and Tom B. Brown and Alec Radford and Dario Amodei and Paul F. Christiano and Geoffrey Irving},
            year         = 2019,
            eprint       = {arXiv:1909.08593}
        }"""
        )

        model_card = generate_model_card(
            base_model=base_model,
            model_name=model_name,
            hub_model_id=self.hub_model_id,
            dataset_name=dataset_name,
            tags=tags,
            wandb_url=(
                wandb.run.get_url()
                if is_wandb_available() and wandb.run is not None
                else None
            ),
            trainer_name="PPO",
            trainer_citation=citation,
            paper_title="Fine-Tuning Language Models from Human Preferences",
            paper_id="1909.08593",
        )

        model_card.save(os.path.join(self.args.output_dir, "README.md"))<|MERGE_RESOLUTION|>--- conflicted
+++ resolved
@@ -543,11 +543,7 @@
         # num_mini_batches
         # gradient_accumulation_steps
         stats_shape = (
-<<<<<<< HEAD
             config.num_epochs_per_batch_update,
-=======
-            config.num_klq_epochs,
->>>>>>> 26e0f5d5
             config.num_mini_batches,
             config.gradient_accumulation_steps,
         )
@@ -851,13 +847,8 @@
                 torch.cuda.empty_cache()
 
             # Do multiple epochs of PPO training, with a fresh random shuffle in each epoch
-<<<<<<< HEAD
             # num_epochs_per_batch_update specifies how many times to loop over the PPO dataset.
             for klq_epoch_idx in range(config.num_epochs_per_batch_update):
-=======
-            # num_ppo_epochs specifies how many times to loop over the PPO dataset.
-            for klq_epoch_idx in range(config.num_klq_epochs):
->>>>>>> 26e0f5d5
                 # Draw a random permutation
                 batch_inds = np.random.permutation(config.local_batch_size)
                 minibatch_idx = 0
